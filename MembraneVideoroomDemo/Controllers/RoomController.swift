--- conflicted
+++ resolved
@@ -205,14 +205,8 @@
                     let index = self.participantVideos.count > 0 ? 1 : 0
                     self.participantVideos.insert(primary, at: index)
                 }
-<<<<<<< HEAD
                 if primary.participant.id != self.localParticipantId {
-                    self.room?.selectTrackEncoding(
-                        peerId: primary.participant.id, trackId: primary.id, encoding: TrackEncoding.l)
-=======
-                if(primary.participant.id != self.localParticipantId) {
                     self.room?.setTargetTrackEncoding(trackId: primary.id, encoding: TrackEncoding.l)
->>>>>>> 02e45958
                 }
             }
 
@@ -220,12 +214,7 @@
             self.primaryVideo = video
 
             if video.participant.id != self.localParticipantId {
-<<<<<<< HEAD
-                self.room?.selectTrackEncoding(
-                    peerId: video.participant.id, trackId: video.id, encoding: TrackEncoding.h)
-=======
                 self.room?.setTargetTrackEncoding(trackId: video.id, encoding: TrackEncoding.h)
->>>>>>> 02e45958
             }
 
             self.objectWillChange.send()
