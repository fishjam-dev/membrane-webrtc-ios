import Logging
import WebRTC

internal var sdkLogger = Logger(label: "org.membrane.ios")
internal let pcLogPrefix = "[PeerConnection]"


/**
 MembraneRTC client.

 The client is responsible for relaying MembraneRTC Engine specific messages through given reliable transport layer.
 Once initialized, the client is responsbile for exchaning necessary messages via provided `EventTransport` and managing underlying
 `RTCPeerConnection`. The goal of the client is to be as lean as possible, meaning that all activies regarding the session such as moderating
 should be implemented by the user himself on top of the `MembraneRTC`.

 The user's ability of interacting with the client is greatly liimited to the essential actions such as joining/leaving the session,
 adding/removing local tracks and receiving information about remote peers and their tracks that can be played by the user.

 User can request 3 different types of local tracks that will get forwareded to the server by the client:
 - `LocalAudioTrack` - an audio track utilizing device's microphone
 - `LocalVideoTrack` - a video track that can utilize device's camera or if necessay use video playback from a file (useful for testing with a simulator)
 - `LocalBroadcastScreenTrack` - a screencast track taking advantage of `Broadcast Upload Extension` to record device's screen even if the app is minimized

 It is recommended to request necessary audio and video tracks before joining the room but it does not mean it can't be done afterwards (in case of screencast)

 Once the user received `onConnected` notification they can call the `join` method to initialize joining the session.
 After receiving `onJoinSuccess` a user will receive notification about various peers joining/leaving the session, new tracks being published and ready for playback
 or going inactive.
 */
public class MembraneRTC: MulticastDelegate<MembraneRTCDelegate>, ObservableObject {
    static let version = "0.1.0"

    enum State {
        case uninitialized
        case awaitingJoin
        case connected
        case disconnected
    }

    public struct ConnectOptions {
        let transport: EventTransport
        let config: Metadata

        public init(transport: EventTransport, config: Metadata) {
            self.transport = transport
            self.config = config
        }
    }

    var state: State
    private var transport: EventTransport

    // `RTCPeerConnection` config
    private var config: RTCConfiguration

    // Underyling RTC connection
    private var connection: RTCPeerConnection?

    // List of ice (may be turn) servers that are used for initializing the `RTCPeerConnection`
    private var iceServers: [RTCIceServer]

    private var localTracks: [LocalTrack] = []

    private var localPeer = Peer(id: "", metadata: [:], trackIdToMetadata: [:])

    // mapping from peer's id to itself
    private var remotePeers: [String: Peer] = [:]

    // mapping from remote track's id to its context
    private var trackContexts: [String: TrackContext] = [:]

    // mapping from transceiver's mid to its remote track id
    private var midToTrackId: [String: String] = [:]

    // receiver used for iOS screen broadcast
    private var broadcastScreenshareReceiver: BroadcastScreenReceiver?

    private static let mediaConstraints = RTCMediaConstraints(mandatoryConstraints: nil, optionalConstraints: ["DtlsSrtpKeyAgreement": kRTCMediaConstraintsValueTrue])

    internal init(eventTransport: EventTransport, config: RTCConfiguration, peerMetadata: Metadata) {
        // RTCSetMinDebugLogLevel(.error)
        sdkLogger.logLevel = .info

        state = .uninitialized
        transport = eventTransport
        self.config = config
        iceServers = []

        // setup local peer
        localPeer = localPeer.with(metadata: peerMetadata)

        super.init()
    }

    /**
     Initializes the connection with the `Membrane RTC Engine` transport layer
     and sets up local audio and video track.
 
     Should not be confused with joining the actual room, which is a separate process.
 
     - Parameters:
        - with: Connection options, consists of an `EventTransport` instance that will be used for relaying media events and arbitrary `config` metadata used by `Membrane RTC Engine` for connection
        - delegate: The delegate that will receive all notification emitted by `MembraneRTC` client
 
     -  Returns: `MembraneRTC` client instance in connecting state
     */
    public static func connect(with options: ConnectOptions, delegate: MembraneRTCDelegate) -> MembraneRTC {
        let client = MembraneRTC(eventTransport: options.transport, config: RTCConfiguration(), peerMetadata: options.config)

        client.add(delegate: delegate)
        client.connect()

        return client
    }

    // Default ICE server when no turn servers are specified
    private static func defaultIceServer() -> RTCIceServer {
        let iceUrl = "stun:stun.l.google.com:19302"

        return RTCIceServer(urlStrings: [iceUrl])
    }

    /// Initiaites join process once the client has successfully connected.
    ///
    /// Once completed either `onJoinSuccess` or `onJoinError` of client's delegate gets invovked.
    public func join() {
        guard state == .awaitingJoin else {
            return
        }
        
        transport.send(event: JoinEvent(metadata: localPeer.metadata))
    }


    /// Disconnects from the `Membrane RTC Engine` transport and closes the exisitng `RTCPeerConnection`
    ///
    /// Once the `disconnect` gets invoked the client can't be reused and user should create a new client instance instead.
    public func disconnect() {
        transport.disconnect()

        localTracks.forEach { track in
            track.stop()
        }
        
        if let pc = connection {
            pc.close()
        }
    }
    
    /**
     Creates a new video track utilizing device's camera.
 
     The client assumes that app user already granted camera access permissions.
 
     - Parameters:
        - videoParameters: The parameters used for choosing the proper camera resolution and target framerate
        - metadata: The metadata that will be sent to the `Membrane RTC Engine` for media negotiation
 
     - Returns: `LocalCameraVideoTrack` instance that user then can use for things such as front / back camera switch.
     */
    public func createVideoTrack(videoParameters: VideoParameters, metadata: Metadata) -> LocalVideoTrack {
        let videoTrack = LocalVideoTrack.create(for: .camera, videoParameters: videoParameters)
        videoTrack.start()
        
        localTracks.append(videoTrack)
        
        localPeer = localPeer.withTrack(trackId: videoTrack.rtcTrack().trackId, metadata: metadata)
        
        if state == .connected {
            transport.send(event: RenegotiateTracksEvent())
        }
        
        return videoTrack
    }
    

    /**
     Creates a new audio track utilizing device's microphone.
 
     The client assumes that app user already granted microphone access permissions.
 
     - Parameters:
        - metadata: The metadata that will be sent to the `Membrane RTC Engine` for media negotiation
 
     - Returns: `LocalAudioTrack` instance that user then can use for things such as front / back camera switch.
     */
    public func createAudioTrack(metadata: Metadata) -> LocalAudioTrack {
        let audioTrack = LocalAudioTrack()
        audioTrack.start()
        
        localTracks.append(audioTrack)
        
        localPeer = localPeer.withTrack(trackId: audioTrack.rtcTrack().trackId, metadata: metadata)
        
        if state == .connected {
            transport.send(event: RenegotiateTracksEvent())
        }
        
        return audioTrack
    }
    
<<<<<<< HEAD
    /**
     Creates a screencast track capturing the entire device's screen.
     
     The track starts listening for a media sent from a custom  `Broadcast Upload Extension`.  For more information
     please refer to `LocalBroadcastScreenTrack` for more information.
     
     The nature of upload extension is asynchronous due to the way that iOS handle broadcasting the screen. The app user
     may be hanging on start broadcast screen therefore there is no consistent synchronous way of telling if the broadcast started.
     
     - Parameters:
        - videoParameters: The parameters used for limiting the screen capture resolution and target framerate
        - metadata: The metadata that will be sent to the `Membrane RTC Engine` for media negotiation
        - onStart: The callback that will receive the screencast track called once the track becomes available
        - onStop: The callback that will be called once the track becomes unavailable
     */
    public func createScreencastTrack(videoParameters: VideoParameters, metadata: Metadata, onStart: @escaping (_ track: LocalBroadcastScreenTrack) -> Void, onStop: @escaping () -> Void) {
        let screensharingTrack = LocalBroadcastScreenTrack(videoParameters: videoParameters)
=======
    /// Creates a screencast track. The track starts listening for a media sent from a custom  `Broadcast Upload Extension`.
    ///
    /// NOTE: Screencast track should never get removed on its own. It is being controlled by the Broadcast extension and can't be stopped arbitrarly by the application itself.
    ///
    /// The communication can only be performed with a `IPC` mechanism. The `MembraneRTC` works in a server mode
    /// while the broadcaster should work in a client mode utilizing the `IPCClient` class.
    ///
    /// The captured media gets forwarded to a new `RTCVideoTrack` which can be freely sent via `RTCPeerConnection`.
    public func createScreencastTrack(appGroup: String, videoParameters: VideoParameters, metadata: Metadata, onStart: @escaping (_ track: LocalBroadcastScreenTrack) -> Void, onStop: @escaping () -> Void) {
        let screensharingTrack = LocalBroadcastScreenTrack(appGroup: appGroup, videoParameters: videoParameters)
>>>>>>> f9a29dc3
        localTracks.append(screensharingTrack)

        broadcastScreenshareReceiver = BroadcastScreenReceiver(onStart: { [weak self, weak screensharingTrack] in
            guard let track = screensharingTrack else {
                return
            }

            DispatchQueue.main.async {
                self?.setupScreencastTrack(track: track, metadata: metadata)
                onStart(track)
            }
        }, onStop: { [weak self, weak screensharingTrack] in
            DispatchQueue.main.async {
                if let track = screensharingTrack {
                    self?.removeTrack(trackId: track.rtcTrack().trackId)
                }
                onStop()
            }
        })

        screensharingTrack.delegate = broadcastScreenshareReceiver
        screensharingTrack.start()
    }
    
    /**
     Removes a local track with given `trackId`.
     
     - Parameters:
        - trackId: The id of the local track that should get stopped and removed from the client
     
     - Returns: Bool whether the track has been found and removed or not
     */
    @discardableResult
    public func removeTrack(trackId: String) -> Bool {
        guard let index = localTracks.firstIndex(where: { $0.rtcTrack().trackId == trackId}) else {
            return false
        }
        
        let track = localTracks.remove(at: index)
        let rtcTrack = track.rtcTrack()
        track.stop()
        
        if let pc = connection,
           let sender = pc.transceivers.first(where: { $0.sender.track?.trackId == rtcTrack.trackId })?.sender {
            pc.removeTrack(sender)
        }
        
        localPeer = localPeer.withoutTrack(trackId: trackId)
        
        transport.send(event: RenegotiateTracksEvent())
        
        return true
    }
    
    /// Returns information about the current local peer
    public func currentPeer() -> Peer {
        return localPeer
    }
    
    internal func connect() {
        // initiate a transport connection
        transport.connect(delegate: self).then {
            self.notify {
                self.state = .awaitingJoin
                
                $0.onConnected()
            }
        }.catch { error in
            self.notify {
                $0.onError(.transport(error.localizedDescription))
            }
        }
    }

    /// Adds given broadcast track to the peer connection and forces track renegotiation.
    private func setupScreencastTrack(track: LocalBroadcastScreenTrack, metadata: Metadata) {
        guard let pc = connection else {
            return
        }

        let localStreamId = UUID().uuidString
        pc.add(track.rtcTrack(), streamIds: [localStreamId])

        pc.enforceSendOnlyDirection()

        localPeer = localPeer.withTrack(trackId: track.rtcTrack().trackId, metadata: metadata)
        
        transport.send(event: RenegotiateTracksEvent())
    }

    /// Sets up the local peer connection with previously prepared config and local media tracks.
    private func setupPeerConnection() {
        let config = self.config
        config.sdpSemantics = .unifiedPlan
        config.continualGatheringPolicy = .gatherContinually
        config.candidateNetworkPolicy = .all
        config.disableIPV6 = true
        config.tcpCandidatePolicy = .disabled

        // if ice servers are not empty that probably means we are using turn servers
        if iceServers.count > 0 {
            self.config.iceServers = iceServers
        } else {
            self.config.iceServers = [Self.defaultIceServer()]
        }

        guard let peerConnection = ConnectionManager.createPeerConnection(config, constraints: Self.mediaConstraints) else {
            fatalError("Failed to initialize new PeerConnection")
        }
        connection = peerConnection

        peerConnection.delegate = self

        // common stream id for the local video and audio tracks
        let localStreamId = UUID().uuidString
        
        localTracks.forEach { track in
            peerConnection.add(track.rtcTrack(), streamIds: [localStreamId])
            
        }
        
        peerConnection.enforceSendOnlyDirection()
    }
}

extension MembraneRTC: RTCPeerConnectionDelegate {
    public func peerConnection(_: RTCPeerConnection, didAdd _: RTCMediaStream) {
        sdkLogger.info("\(pcLogPrefix) new stream added")
    }

    public func peerConnection(_: RTCPeerConnection, didRemove _: RTCMediaStream) {
        sdkLogger.info("\(pcLogPrefix) stream has been removed")
    }

    public func peerConnection(_: RTCPeerConnection, didChange stateChanged: RTCSignalingState) {
        let descriptions: [RTCSignalingState: String] = [
            .haveLocalOffer: "have local offer",
            .haveRemoteOffer: "have remote offer",
            .haveLocalPrAnswer: "have local pr answer",
            .haveRemotePrAnswer: "have remote pr answer",
            .stable: "stable",
            .closed: "closed",
        ]

        sdkLogger.debug("\(pcLogPrefix) changed signaling state to \(descriptions[stateChanged] ?? "unknown")")
    }

    public func peerConnection(_: RTCPeerConnection, didStartReceivingOn transceiver: RTCRtpTransceiver) {
        guard let trackId = midToTrackId[transceiver.mid],
              var trackContext = trackContexts[trackId]
        else {
            sdkLogger.error("\(pcLogPrefix) started receiving on a transceiver with an unknown 'mid' parameter or without registered track context")
            return
        }

        // assign given receiver to its track's context

        let track = transceiver.receiver.track
        if let audioTrack = track as? RTCAudioTrack {
            trackContext.track = RemoteAudioTrack(track: audioTrack)
        }

        if let videoTrack = track as? RTCVideoTrack {
            trackContext.track = RemoteVideoTrack(track: videoTrack)
        }

        trackContexts[trackId] = trackContext

        notify {
            $0.onTrackReady(ctx: trackContext)
        }

        sdkLogger.debug("\(pcLogPrefix) started receiving on a transceiver with a mid: \(transceiver.mid) and id \(transceiver.receiver.track?.trackId ?? "")")
    }

    public func peerConnection(_: RTCPeerConnection,
                               didAdd receiver: RTCRtpReceiver, streams _: [RTCMediaStream])
    {
        sdkLogger.info("\(pcLogPrefix) new receiver has been added: \(receiver.receiverId)")
    }

    public func peerConnection(_: RTCPeerConnection, didRemove rtpReceiver: RTCRtpReceiver) {
        sdkLogger.info("\(pcLogPrefix) receiver has been removed: \(rtpReceiver.receiverId)")
    }

    public func peerConnection(_: RTCPeerConnection, didChangeLocalCandidate local: RTCIceCandidate, remoteCandidate remote: RTCIceCandidate, lastReceivedMs _: Int32, changeReason reason: String) {
        sdkLogger.debug("\(pcLogPrefix) a local candidate has been changed due to: '\(reason)'\nlocal: \(local.sdp)\nremote: \(remote.sdp)")
    }

    public func peerConnectionShouldNegotiate(_: RTCPeerConnection) {
        sdkLogger.debug("\(pcLogPrefix) should negotiate")
    }

    public func peerConnection(_: RTCPeerConnection, didChange newState: RTCIceConnectionState) {
        let descriptions: [RTCIceConnectionState: String] = [
            .new: "new",
            .checking: "checking",
            .connected: "connected",
            .closed: "closed",
            .completed: "completed",
            .disconnected: "disconnected",
            .failed: "failed",
            .count: "count",
        ]

        sdkLogger.debug("\(pcLogPrefix) new connection state: \(descriptions[newState] ?? "unknown")")

        switch newState {
        case .connected:
            state = .connected
        case .disconnected:
            state = .disconnected
        default:
            break
        }
    }

    public func peerConnection(_: RTCPeerConnection, didChange newState: RTCIceGatheringState) {
        let descriptions: [RTCIceGatheringState: String] = [
            .new: "new",
            .gathering: "gathering",
            .complete: "complete",
        ]

        sdkLogger.debug("\(pcLogPrefix) new ice gathering state: \(descriptions[newState] ?? "unknown")")
    }

    public func peerConnection(_: RTCPeerConnection, didGenerate candidate: RTCIceCandidate) {
        onLocalCandidate(candidate)
    }

    public func peerConnection(_: RTCPeerConnection, didRemove _: [RTCIceCandidate]) {
        sdkLogger.debug("\(pcLogPrefix) a list of candidates has been removed")
    }

    public func peerConnection(_: RTCPeerConnection, didOpen _: RTCDataChannel) {}
}

extension MembraneRTC: EventTransportDelegate {
    public func didReceive(event: ReceivableEvent) {
        switch event.type {
        case .PeerAccepted:
            let peerAccepted = event as! PeerAcceptedEvent

            localPeer = localPeer.with(id: peerAccepted.data.id)

            // initialize all present peers
            peerAccepted.data.peersInRoom.forEach { peer in
                self.remotePeers[peer.id] = peer

                // initialize peer's track contexts
                peer.trackIdToMetadata?.forEach { trackId, metadata in
                    let context = TrackContext(track: nil, peer: peer, trackId: trackId, metadata: metadata)

                    self.trackContexts[trackId] = context

                    self.notify {
                        $0.onTrackAdded(ctx: context)
                    }
                }
            }

            notify {
                $0.onJoinSuccess(peerID: peerAccepted.data.id, peersInRoom: peerAccepted.data.peersInRoom)
            }

        case .PeerJoined:
            let peerJoined = event as! PeerJoinedEvent

            guard peerJoined.data.peer.id != localPeer.id else {
                return
            }

            let peer = peerJoined.data.peer
            remotePeers[peerJoined.data.peer.id] = peer

            notify {
                $0.onPeerJoined(peer: peerJoined.data.peer)
            }

        case .PeerLeft:
            let peerLeft = event as! PeerLeftEvent

            guard let peer = remotePeers[peerLeft.data.peerId] else {
                return
            }

            remotePeers.removeValue(forKey: peer.id)

            // for a leaving peer clear his track contexts
            if let trackIds = peer.trackIdToMetadata?.keys {
                let contexts = trackIds.compactMap { id in
                    self.trackContexts[id]
                }

                trackIds.forEach { id in
                    self.trackContexts.removeValue(forKey: id)
                }

                contexts.forEach { context in
                    self.notify {
                        $0.onTrackRemoved(ctx: context)
                    }
                }
            }

            notify {
                $0.onPeerLeft(peer: peer)
            }

        case .PeerUpdated:
            let peerUpdated = event as! PeerUpdateEvent

            guard var peer = remotePeers[peerUpdated.data.peerId] else {
                return
            }

            // update peer's metadata
            peer = peer.with(metadata: peerUpdated.data.metadata)
            
            remotePeers.updateValue(peer, forKey: peer.id)

            notify {
                $0.onPeerUpdated(peer: peer)
            }

        case .OfferData:
            let offerData = event as! OfferDataEvent

            DispatchQueue.sdk.async {
                self.onOfferData(offerData)
            }

        case .SdpAnswer:
            let sdpAnswer = event as! SdpAnswerEvent

            DispatchQueue.sdk.async {
                self.onSdpAnswer(sdpAnswer)
            }

        case .Candidate:
            let candidate = event as! RemoteCandidateEvent

            DispatchQueue.sdk.async {
                self.onRemoteCandidate(candidate)
            }

        case .TracksAdded:
            let tracksAdded = event as! TracksAddedEvent

            // ignore local participant
            guard localPeer.id != tracksAdded.data.peerId else {
                return
            }

            guard var peer = remotePeers[tracksAdded.data.peerId] else {
                return
            }

            // update tracks of the remote peer
            peer = peer.with(trackIdToMetadata: tracksAdded.data.trackIdToMetadata)
            remotePeers[peer.id] = peer

            // for each track create a corresponding track context
            peer.trackIdToMetadata?.forEach { trackId, metadata in
                let context = TrackContext(track: nil, peer: peer, trackId: trackId, metadata: metadata)

                self.trackContexts[trackId] = context

                self.notify {
                    $0.onTrackAdded(ctx: context)
                }
            }

        case .TracksRemoved:
            let tracksRemoved = event as! TracksRemovedEvent

            guard let _ = remotePeers[tracksRemoved.data.peerId] else {
                return
            }

            // for each track clear its context and notify delegates
            tracksRemoved.data.trackIds.forEach { id in
                guard let context = self.trackContexts[id] else {
                    return
                }

                self.trackContexts.removeValue(forKey: id)

                self.notify {
                    $0.onTrackRemoved(ctx: context)
                }
            }

        default:
            sdkLogger.error("Failed to handle ReceivableEvent of type \(event.type)")

            return
        }
    }

    public func didReceive(error: EventTransportError) {
        notify {
            $0.onError(.transport(error.description))
        }
    }
}

extension MembraneRTC {
    /// Handles the `OfferDataEvent`, creates a local description and sends `SdpAnswerEvent`
    func onOfferData(_ offerData: OfferDataEvent) {
        setTurnServers(offerData.data.integratedTurnServers, offerData.data.iceTransportPolicy)

        if connection == nil {
            setupPeerConnection()
        }

        guard let pc = connection else {
            return
        }

        addNecessaryTransceivers(offerData)

        if state == .connected {
            pc.restartIce()
        }

        pc.offer(for: Self.mediaConstraints, completionHandler: { offer, error in
            guard let offer = offer else {
                if let err = error {
                    self.notify {
                        $0.onError(.rtc(err.localizedDescription))
                    }
                }
                return
            }

            pc.setLocalDescription(offer, completionHandler: { error in
                guard let err = error else {
                    self.transport.send(event: SdpOfferEvent(sdp: offer.sdp, trackIdToTrackMetadata: self.localPeer.trackIdToMetadata ?? [:], midToTrackId: self.getMidToTrackId()))
                    return
                }

                self.notify {
                    $0.onError(.rtc(err.localizedDescription))
                }

            })
        })
    }

    /// Parses a list of turn servers and sets them up as `iceServers` that can be used for `RTCPeerConnection` ceration.
    private func setTurnServers(_ turnServers: [OfferDataEvent.TurnServer], _ iceTransportPolicy: String) {
        switch iceTransportPolicy {
        case "all":
            config.iceTransportPolicy = .all
        case "relay":
            config.iceTransportPolicy = .relay
        default:
            break
        }

        let servers: [RTCIceServer] = turnServers.map { server in
            let url = ["turn", ":", server.serverAddr, ":", String(server.serverPort), "?transport=", server.transport].joined()

            return RTCIceServer(
                urlStrings: [url],
                username: server.username,
                credential: server.password
            )
        }

        iceServers = servers
    }

    /// On each `OfferData` we receive an information about an amount of audio/video
    /// tracks that we have to receive. For each type of track we need a proper transceiver that
    /// will be used for receiving the media. So each time when we don't have an appropriate amount of audio/video
    /// transceiers just create the missing ones and set their directions to `recvOnly` which is the only direction
    /// acceptable by the `Membrane RTC Engine`.
    private func addNecessaryTransceivers(_ offerData: OfferDataEvent) {
        guard let pc = connection else {
            return
        }

        let necessaryAudio = offerData.data.tracksTypes["audio"] ?? 0
        let necessaryVideo = offerData.data.tracksTypes["video"] ?? 0

        var lackingAudio: Int = necessaryAudio
        var lackingVideo: Int = necessaryVideo

        pc.transceivers.filter {
            $0.direction == .recvOnly
        }.forEach { transceiver in
            guard let track = transceiver.receiver.track else {
                return
            }

            switch track.kind {
            case "audio": lackingAudio -= 1
            case "video": lackingVideo -= 1
            default:
                break
            }
        }

        sdkLogger.info("peerConnection adding \(lackingAudio) audio and \(lackingVideo) video lacking transceivers")

        // NOTE: check the lacking amount just in case there are some bugs
        // that caused the lacking amount to go under zero
        if lackingAudio > 0 {
            for _ in 0 ..< lackingAudio {
                pc.addTransceiver(of: .audio)?.setDirection(.recvOnly, error: nil)
            }
        }

        if lackingVideo > 0 {
            for _ in 0 ..< lackingVideo {
                pc.addTransceiver(of: .video)?.setDirection(.recvOnly, error: nil)
            }
        }
    }

    /// Returns a mapping from `mid` of transceivers to their corresponding remote tracks' ids.
    private func getMidToTrackId() -> [String: String] {
        guard let pc = connection else {
            return [:]
        }
        
        var mapping: [String: String] = [:]
        if let localTracksKeys = localPeer.trackIdToMetadata?.keys {
            let localTracks: [String] = Array(localTracksKeys)

            pc.transceivers.forEach { transceiver in
                guard let trackId: String = transceiver.sender.track?.trackId,
                      localTracks.contains(trackId)
                else {
                    return
                }
                mapping[transceiver.mid] = trackId
            }
        }

        return mapping
    }

    /// Receives the `SdpAnswerEvent` and sets the remote description.
    func onSdpAnswer(_ sdpAnswer: SdpAnswerEvent) {
        guard let pc = connection else {
            return
        }

        // FIXEME: trackId returned from backend sometimes happens to be null...
        midToTrackId = sdpAnswer.data.midToTrackId.filter { $0.value != nil } as! [String: String]

        let description = RTCSessionDescription(type: .answer, sdp: sdpAnswer.data.sdp)

        pc.setRemoteDescription(description, completionHandler: { error in
            guard let err = error else {
                return
            }

            sdkLogger.error("error occured while trying to set a remote description \(err)")
        })
    }

    /// Receives the `RemoveCandidateEvent`, parses it to an ice candidate and adds to the current peer connection.
    func onRemoteCandidate(_ remoteCandidate: RemoteCandidateEvent) {
        guard let pc = connection else {
            return
        }

        let candidate = RTCIceCandidate(sdp: remoteCandidate.data.candidate, sdpMLineIndex: remoteCandidate.data.sdpMLineIndex, sdpMid: remoteCandidate.data.sdpMid)

        pc.add(candidate, completionHandler: { error in
            guard let err = error else {
                return
            }

            sdkLogger.error("error occured  during remote ice candidate processing: \(err)")
        })
    }

    /// Sends the local ice candidate to the `Membrane RTC Engine` instance via transport layer.
    func onLocalCandidate(_ candidate: RTCIceCandidate) {
        transport.send(event: LocalCandidateEvent(candidate: candidate.sdp, sdpMLineIndex: candidate.sdpMLineIndex))
    }
}

internal extension DispatchQueue {
    static let webRTC = DispatchQueue(label: "membrane.rtc.webRTC")
    static let sdk = DispatchQueue(label: "membrane.rtc.sdk")
}<|MERGE_RESOLUTION|>--- conflicted
+++ resolved
@@ -199,7 +199,6 @@
         return audioTrack
     }
     
-<<<<<<< HEAD
     /**
      Creates a screencast track capturing the entire device's screen.
      
@@ -210,25 +209,14 @@
      may be hanging on start broadcast screen therefore there is no consistent synchronous way of telling if the broadcast started.
      
      - Parameters:
+        - appGroup: The App Group identifier shared by the application  with a target `Broadcast Upload Extension`
         - videoParameters: The parameters used for limiting the screen capture resolution and target framerate
         - metadata: The metadata that will be sent to the `Membrane RTC Engine` for media negotiation
         - onStart: The callback that will receive the screencast track called once the track becomes available
         - onStop: The callback that will be called once the track becomes unavailable
      */
-    public func createScreencastTrack(videoParameters: VideoParameters, metadata: Metadata, onStart: @escaping (_ track: LocalBroadcastScreenTrack) -> Void, onStop: @escaping () -> Void) {
-        let screensharingTrack = LocalBroadcastScreenTrack(videoParameters: videoParameters)
-=======
-    /// Creates a screencast track. The track starts listening for a media sent from a custom  `Broadcast Upload Extension`.
-    ///
-    /// NOTE: Screencast track should never get removed on its own. It is being controlled by the Broadcast extension and can't be stopped arbitrarly by the application itself.
-    ///
-    /// The communication can only be performed with a `IPC` mechanism. The `MembraneRTC` works in a server mode
-    /// while the broadcaster should work in a client mode utilizing the `IPCClient` class.
-    ///
-    /// The captured media gets forwarded to a new `RTCVideoTrack` which can be freely sent via `RTCPeerConnection`.
     public func createScreencastTrack(appGroup: String, videoParameters: VideoParameters, metadata: Metadata, onStart: @escaping (_ track: LocalBroadcastScreenTrack) -> Void, onStop: @escaping () -> Void) {
         let screensharingTrack = LocalBroadcastScreenTrack(appGroup: appGroup, videoParameters: videoParameters)
->>>>>>> f9a29dc3
         localTracks.append(screensharingTrack)
 
         broadcastScreenshareReceiver = BroadcastScreenReceiver(onStart: { [weak self, weak screensharingTrack] in
