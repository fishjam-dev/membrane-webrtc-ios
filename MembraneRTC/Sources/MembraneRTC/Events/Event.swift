import Foundation

public typealias Payload = [String: Any?]

/// Protocol for outgoing `MembraneRTC` events
public protocol SendableEvent {
    func serialize() -> Payload
}

/// Available types of incoming media events.
public enum ReceivableEventType: String, Codable {
    case PeerAccepted = "peerAccepted"
    case PeerJoined = "peerJoined"
    case PeerLeft = "peerLeft"
    case PeerUpdated = "peerUpdated"
    case Custom = "custom"
    case OfferData = "offerData"
    case Candidate = "candidate"
    case TracksAdded = "tracksAdded"
    case TracksRemoved = "tracksRemoved"
    case TrackUpdated = "trackUpdated"
    case SdpAnswer = "sdpAnswer"
}

/// Protocol for incoming `MembraneRTC` events
public protocol ReceivableEvent {
    var type: ReceivableEventType { get }
}

internal struct ReceivableEventBase: Decodable {
    let type: ReceivableEventType
}

public enum Events {
    internal static func decodeEvent<T: Decodable>(from data: Data) -> T? {
        do {
            return try JSONDecoder().decode(T.self, from: data)
        } catch {
            sdkLogger.error("failed to decode an event: \(error)")
            return nil
        }
    }

    /*
     Deserialization of incoming events is quite specific.

     Each incoming event is of given format:
     ```
     {
        "type": "(dedicated event name)",
        "data": "arbitrary event's payload object"
     }
     ```

     It is quite problematic as we have to decode each event twice. Once to get the event's type,
     and when we know the type we can decode the event's data payload (due to static typing
     we need to explicitly call decode with generic parameter).

     A subset of events are embeded inside of one specific event of type "custom".
     In this case the "data" payload contains a whole new event on its own:
     ```
     {
        "type": "custom",
        "data": {
            "type": "(dedicated event name)",
            "data": "arbitrary event's payload object"
        }
     }
     ```

     This time we are basically performing the deserialization 3 times:
     - to recognize "custom" type
     - to recognize the nested event's type
     - to finally deserialize the payload into an explicit event
     */
    public static func deserialize(payload: Payload) -> ReceivableEvent? {
        guard let rawData = payload["data"] as? String else {
            sdkLogger.error("Failed to extract 'data' field from json payload: \(payload)")
            return nil
        }

        let data = rawData.data(using: .utf8)!

        guard let base: ReceivableEventBase = decodeEvent(from: data) else {
            sdkLogger.error("Failed to decode ReceivableEventBase")
            return nil
        }

        switch base.type {
        case .PeerAccepted:
            let event: PeerAcceptedEvent? = decodeEvent(from: data)

            return event

        case .PeerJoined:
            let event: PeerJoinedEvent? = decodeEvent(from: data)

            return event

        case .PeerLeft:
            let event: PeerLeftEvent? = decodeEvent(from: data)

            return event

        case .PeerUpdated:
            let event: PeerUpdateEvent? = decodeEvent(from: data)

            return event

        case .TracksAdded:
            let event: TracksAddedEvent? = decodeEvent(from: data)

            return event

        case .TracksRemoved:
            let event: TracksRemovedEvent? = decodeEvent(from: data)

            return event

        case .TrackUpdated:
            let event: TracksUpdatedEvent? = decodeEvent(from: data)

            return event

        case .Custom:
            guard let baseEvent: BaseCustomEvent = decodeEvent(from: data) else {
                return nil
            }

            switch baseEvent.data.type {
            case .OfferData:
                guard let event: CustomEvent<OfferDataEvent> = decodeEvent(from: data) else {
                    return nil
                }

                return event.data

            case .Candidate:
                guard let event: CustomEvent<RemoteCandidateEvent> = decodeEvent(from: data) else {
                    return nil
                }

                return event.data

            case .SdpAnswer:
                guard let event: CustomEvent<SdpAnswerEvent> = decodeEvent(from: data) else {
                    return nil
                }

                return event.data

            default:
                sdkLogger.warning("Unhandled custom event parsing for \(baseEvent.data.type)")

                return nil
            }
        default:
            return nil
        }
    }
}

/*
 Sendable events
 */
struct JoinEvent: SendableEvent {
    let metadata: Metadata

    init(metadata: Metadata) {
        self.metadata = metadata
    }

    func serialize() -> Payload {
        return [
            "type": "join",
            "data": ["metadata": metadata],
        ]
    }
}

struct SdpOfferEvent: SendableEvent {
    let sdp: String
    let trackIdToTrackMetadata: [String: Metadata]
    let midToTrackId: [String: String]

    init(sdp: String, trackIdToTrackMetadata: [String: Metadata], midToTrackId: [String: String]) {
        self.sdp = sdp
        self.trackIdToTrackMetadata = trackIdToTrackMetadata
        self.midToTrackId = midToTrackId
    }

    func serialize() -> Payload {
        return [
            "type": "custom",
            "data": [
                "type": "sdpOffer",
                "data": [
                    "sdpOffer": [
                        "type": "offer",
                        "sdp": sdp,
                    ],
                    "trackIdToTrackMetadata": trackIdToTrackMetadata,
                    "midToTrackId": midToTrackId,
                ],
            ],
        ]
    }
}

struct LocalCandidateEvent: SendableEvent {
    let candidate: String
    let sdpMLineIndex: Int32

    init(candidate: String, sdpMLineIndex: Int32) {
        self.candidate = candidate
        self.sdpMLineIndex = sdpMLineIndex
    }

    func serialize() -> Payload {
        return [
            "type": "custom",
            "data": [
                "type": "candidate",
                "data": [
                    "candidate": candidate,
                    "sdpMLineIndex": sdpMLineIndex,
                ],
            ],
        ]
    }
}

struct RenegotiateTracksEvent: SendableEvent {
    init() {}

    func serialize() -> Payload {
        return [
            "type": "custom",
            "data": [
                "type": "renegotiateTracks",
            ],
        ]
    }
}

<<<<<<< HEAD
struct SelectEncodingEvent: SendableEvent {
    let peerId: String
    let trackId: String
    let encoding: String
    
    func serialize() -> Payload {
        return [
            "type": "selectEncoding",
            "data": [
                "peerId": peerId,
                "trackId": trackId,
                "encoding": encoding,
            ]
=======
struct UpdatePeerMetadata: SendableEvent {
    let metadata: Metadata
    
    init(metadata: Metadata) {
        self.metadata = metadata
    }
    
    func serialize() -> Payload {
        return [
            "type": "updatePeerMetadata",
            "data": ["metadata": metadata]
        ]
    }
}

struct UpdateTrackMetadata: SendableEvent {
    let trackId: String
    let trackMetadata: Metadata
    
    init(trackId: String, trackMetadata: Metadata) {
        self.trackId = trackId
        self.trackMetadata = trackMetadata
    }
    
    func serialize() -> Payload {
        return [
            "type": "updateTrackMetadata",
            "data": ["trackId": trackId, "trackMetadata": trackMetadata]
>>>>>>> aedf3ea5
        ]
    }
}

/*
 Receivable events
 */

struct PeerAcceptedEvent: ReceivableEvent, Codable {
    struct Data: Codable {
        let id: String
        let peersInRoom: [Peer]
    }

    let type: ReceivableEventType
    let data: Data
}

struct PeerJoinedEvent: ReceivableEvent, Codable {
    struct Data: Codable {
        let peer: Peer
    }

    let type: ReceivableEventType
    let data: Data
}

struct PeerLeftEvent: ReceivableEvent, Codable {
    struct Data: Codable {
        let peerId: String
    }

    let type: ReceivableEventType
    let data: Data
}

struct PeerUpdateEvent: ReceivableEvent, Codable {
    struct Data: Codable {
        let peerId: String
        let metadata: Metadata
    }

    let type: ReceivableEventType
    let data: Data
}

struct OfferDataEvent: ReceivableEvent, Codable {
    struct TurnServer: Codable {
        let username: String
        let password: String
        let serverAddr: String
        let serverPort: UInt32
        let transport: String
    }

    struct Data: Codable {
        let integratedTurnServers: [TurnServer]
        let tracksTypes: [String: Int]
    }

    let type: ReceivableEventType
    let data: Data
}

struct TracksAddedEvent: ReceivableEvent, Codable {
    struct Data: Codable {
        let peerId: String
        let trackIdToMetadata: [String: Metadata]
    }

    let type: ReceivableEventType
    let data: Data
}

struct TracksRemovedEvent: ReceivableEvent, Codable {
    struct Data: Codable {
        let peerId: String
        let trackIds: [String]
    }

    let type: ReceivableEventType
    let data: Data
}

struct TracksUpdatedEvent: ReceivableEvent, Codable {
    struct Data: Codable {
        let peerId: String
        let trackId: String
        let metadata: Metadata
    }

    let type: ReceivableEventType
    let data: Data
}

struct SdpAnswerEvent: ReceivableEvent, Codable {
    struct Data: Codable {
        let type: String
        let sdp: String
        let midToTrackId: [String: String?]
    }

    let type: ReceivableEventType
    let data: Data
}

struct RemoteCandidateEvent: ReceivableEvent, Codable {
    struct Data: Codable {
        let candidate: String
        let sdpMLineIndex: Int32
        let sdpMid: String?
    }

    let type: ReceivableEventType
    let data: Data
}

// This is kinda strange as we can't dynamically decode json strings to structs
// e.g. to [String: Any] type
// Therefore we need to preform a 2-phase decoding, meaning that we need to extract types first
// and then based on them statically decode embedded events
struct BaseCustomEvent: ReceivableEvent, Codable {
    struct Data: Codable {
        let type: ReceivableEventType
    }

    let type: ReceivableEventType
    let data: Data
}

struct CustomEvent<EventType: ReceivableEvent & Codable>: ReceivableEvent, Codable {
    let type: ReceivableEventType
    let data: EventType
}<|MERGE_RESOLUTION|>--- conflicted
+++ resolved
@@ -243,7 +243,6 @@
     }
 }
 
-<<<<<<< HEAD
 struct SelectEncodingEvent: SendableEvent {
     let peerId: String
     let trackId: String
@@ -257,7 +256,10 @@
                 "trackId": trackId,
                 "encoding": encoding,
             ]
-=======
+        ]
+    }
+}
+
 struct UpdatePeerMetadata: SendableEvent {
     let metadata: Metadata
     
@@ -286,7 +288,6 @@
         return [
             "type": "updateTrackMetadata",
             "data": ["trackId": trackId, "trackMetadata": trackMetadata]
->>>>>>> aedf3ea5
         ]
     }
 }
